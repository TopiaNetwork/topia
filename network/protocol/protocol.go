--- conflicted
+++ resolved
@@ -19,19 +19,6 @@
 )
 
 const (
-<<<<<<< HEAD
-	P2PProtocolPrefix         = "/topia"
-	AsyncSendProtocolID       = P2PProtocolPrefix + "/asyncsend/0.0.1"
-	SyncProtocolID_Block      = P2PProtocolPrefix + "/sync/blk/0.0.1"
-	SyncProtocolID_Msg        = P2PProtocolPrefix + "/sync/msg/0.0.1"
-	HeatBeatPtotocolID        = P2PProtocolPrefix + "/hearbeat/0.0.1"
-	P2PProtocolExecutePrefix  = "/topia/execute"
-	ForwardExecute_Msg        = P2PProtocolExecutePrefix + "/forward/msg/0.0.1"
-	P2PProtocolProposePrefix  = "/topia/propose"
-	ForwardPropose_Msg        = P2PProtocolProposePrefix + "/forward/msg/0.0.1"
-	P2PProtocolValidatePrefix = "/topia/validate"
-	FrowardValidate_Msg       = P2PProtocolValidatePrefix + "/forward/msg/0.0.1"
-=======
 	P2PProtocolPrefix          = "/topia"
 	AsyncSendProtocolID        = P2PProtocolPrefix + "/asyncsend/0.0.1"
 	SyncProtocolID_Block       = P2PProtocolPrefix + "/sync/blk/0.0.1"
@@ -45,5 +32,4 @@
 	ForwardPropose_Msg         = P2PProtocolProposePrefix + "/forward/msg/0.0.1"
 	P2PProtocolValidatePrefix  = "/topia/validate"
 	FrowardValidate_Msg        = P2PProtocolValidatePrefix + "/forward/msg/0.0.1"
->>>>>>> e3134c6b
 )