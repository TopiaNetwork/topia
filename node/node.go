package node

import (
	"context"
	"fmt"
	"os"
	"os/signal"
	"path/filepath"
	"syscall"
	"time"

	"github.com/AsynkronIT/protoactor-go/actor"

	"github.com/TopiaNetwork/topia/codec"
	tpconfig "github.com/TopiaNetwork/topia/configuration"
	"github.com/TopiaNetwork/topia/consensus"
	tpcrtypes "github.com/TopiaNetwork/topia/crypt/types"
	"github.com/TopiaNetwork/topia/eventhub"
	"github.com/TopiaNetwork/topia/ledger"
	"github.com/TopiaNetwork/topia/ledger/backend"
	tplog "github.com/TopiaNetwork/topia/log"
	tplogcmm "github.com/TopiaNetwork/topia/log/common"
	tpnet "github.com/TopiaNetwork/topia/network"
	"github.com/TopiaNetwork/topia/state"
	"github.com/TopiaNetwork/topia/sync"
	txpool "github.com/TopiaNetwork/topia/transaction_pool"
)

type Node struct {
	log       tplog.Logger
	level     tplogcmm.LogLevel
	sysActor  *actor.ActorSystem
	handler   NodeHandler
	marshaler codec.Marshaler
	evHub     eventhub.EventHub
	network   tpnet.Network
	ledger    ledger.Ledger
	consensus consensus.Consensus
	txPool    txpool.TransactionPool
	syncer    sync.Syncer
}

func NewNode(endPoint string, seed string) *Node {
	homeDir, _ := os.UserHomeDir()
	chainRootPath := filepath.Join(homeDir, "universal")

	mainLog, err := tplog.CreateMainLogger(tplogcmm.InfoLevel, tplog.JSONFormat, tplog.StdErrOutput, "")
	if err != nil {
		fmt.Printf("CreateMainLogger error: %v", err)
	}

	ctx := context.Background()

	sysActor := actor.NewActorSystem()

	nodeID := "TestNode"
	var priKey tpcrtypes.PrivateKey

	csConfig := &tpconfig.ConsensusConfiguration{
		RoundDuration: time.Duration(500 * time.Millisecond),
		EpochInterval: uint64(5 * 24 * 3600 * 1000 / 500),
		CrptyType:     tpcrtypes.CryptType_BLS12381,
	}

<<<<<<< HEAD
	ledger := ledger.NewLedger(chainRootPath, "topia", mainLog, backend.BackendType_Badger)
=======
	ledger := ledger.NewLedger(chainRootPath, "universal", mainLog, backend.BackendType_Badger)
>>>>>>> e3134c6b

	evHub := eventhub.NewEventHub(tplogcmm.InfoLevel, mainLog)

	network := tpnet.NewNetwork(ctx, mainLog, sysActor, endPoint, seed, state.NewNodeNetWorkStateWapper(mainLog, ledger))
	txPool := txpool.NewTransactionPool(tplogcmm.InfoLevel, mainLog, codec.CodecType_PROTO)
	cons := consensus.NewConsensus(nodeID, priKey, tplogcmm.InfoLevel, mainLog, codec.CodecType_PROTO, network, txPool, ledger, csConfig)
	syncer := sync.NewSyncer(tplogcmm.InfoLevel, mainLog, codec.CodecType_PROTO)

	return &Node{
		log:       mainLog,
		level:     tplogcmm.InfoLevel,
		sysActor:  sysActor,
		handler:   NewNodeHandler(mainLog),
		marshaler: codec.CreateMarshaler(codec.CodecType_PROTO),
		evHub:     evHub,
		network:   network,
		ledger:    ledger,
		consensus: cons,
		txPool:    txPool,
		syncer:    syncer,
	}
}

func (n *Node) processDKG(msg *DKGMessage) error {
	return n.handler.ProcessDKG(msg)
}

func (n *Node) Start() {
	var gracefulStop = make(chan os.Signal, 1)
	signal.Notify(gracefulStop, syscall.SIGTERM)
	signal.Notify(gracefulStop, syscall.SIGINT)

	var waitChannel = make(chan bool)

	go func() {
		sig := <-gracefulStop
		n.log.Debugf("caught sig: ", sig)

		n.log.Warn("GRACEFUL STOP APP")
		n.log.Info("main leave ends ")

		n.Stop()

		close(waitChannel)
	}()

	actorPID, err := CreateNodeActor(n.level, n.log, n.sysActor, n)
	if err != nil {
		n.log.Panicf("CreateNodeActor error: %v", err)
		return
	}

	n.network.RegisterModule("node", actorPID, n.marshaler)

	n.evHub.Start(n.sysActor)
	n.network.Start()
	n.consensus.Start(n.sysActor)
	n.txPool.Start(n.sysActor, n.network)
	n.syncer.Start(n.sysActor, n.network)

	fmt.Println("All services were started")
	<-waitChannel
}

func (n *Node) dispatch(context actor.Context, data []byte) {
	var nodeMsg NodeMessage
	err := n.marshaler.Unmarshal(data, &nodeMsg)
	if err != nil {
		n.log.Errorf("Node receive invalid data %v", data)
		return
	}

	switch nodeMsg.MsgType {
	case NodeMessage_DKG:
		var msg DKGMessage
		err := n.marshaler.Unmarshal(nodeMsg.Data, &msg)
		if err != nil {
			n.log.Errorf("Node unmarshal msg %d err %v", nodeMsg.MsgType, err)
			return
		}
		n.processDKG(&msg)
	default:
		n.log.Errorf("Node receive invalid msg %d", nodeMsg.MsgType)
		return
	}
}

func (n *Node) Stop() {
	n.consensus.Stop()
	n.syncer.Stop()
	n.network.Stop()
}<|MERGE_RESOLUTION|>--- conflicted
+++ resolved
@@ -62,11 +62,7 @@
 		CrptyType:     tpcrtypes.CryptType_BLS12381,
 	}
 
-<<<<<<< HEAD
-	ledger := ledger.NewLedger(chainRootPath, "topia", mainLog, backend.BackendType_Badger)
-=======
 	ledger := ledger.NewLedger(chainRootPath, "universal", mainLog, backend.BackendType_Badger)
->>>>>>> e3134c6b
 
 	evHub := eventhub.NewEventHub(tplogcmm.InfoLevel, mainLog)
 
