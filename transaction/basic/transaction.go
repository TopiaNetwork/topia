package basic

import (
	"context"
	"crypto/sha256"
	"encoding/hex"
	"encoding/json"
	"fmt"

	"github.com/lazyledger/smt"

	"github.com/TopiaNetwork/topia/codec"
	tpcmm "github.com/TopiaNetwork/topia/common"
	tpcrt "github.com/TopiaNetwork/topia/crypt"
	tpcrtypes "github.com/TopiaNetwork/topia/crypt/types"
	tplog "github.com/TopiaNetwork/topia/log"
)

type TxID string

type TransactionCategory string

const (
	TransactionCategory_Topia_Universal TransactionCategory = "topia_universal"
	TransactionCategory_Eth                                 = "eth"
)

type TransactionVersion uint32

const (
	Transaction_V1                 TransactionVersion = 1
	Transaction_Topia_Universal_V1                    = 1
	Transaction_Eth_V1                                = 1
)

func TxRoot(txs []*Transaction) []byte {
	tree := smt.NewSparseMerkleTree(smt.NewSimpleMap(), smt.NewSimpleMap(), sha256.New())
	for _, tx := range txs {
		txBytes, _ := tx.HashBytes()
		tree.Update(txBytes, txBytes)
	}

	return tree.Root()
}

<<<<<<< HEAD
func TxRootByBytes(txsBytes [][]byte) []byte {
	tree := smt.NewSparseMerkleTree(smt.NewSimpleMap(), smt.NewSimpleMap(), sha256.New())
	for _, txBytes := range txsBytes {
		txHashBytes := tpcmm.NewBlake2bHasher(0).Compute(string(txBytes))
		tree.Update(txHashBytes, txHashBytes)
	}

	return tree.Root()
}

func TxRootWithRtn(txs []Transaction) ([]byte, [][]byte) {
	var txsBytes [][]byte
	tree := smt.NewSparseMerkleTree(smt.NewSimpleMap(), smt.NewSimpleMap(), sha256.New())
	for _, tx := range txs {
		txBytes, _ := tx.HashBytes()
		tree.Update(txBytes, txBytes)
		txsBytes = append(txsBytes, txBytes)
	}

	return tree.Root(), txsBytes
}


=======
>>>>>>> 30c65b70
func NewTransaction(log tplog.Logger, cryptService tpcrt.CryptService, privKey tpcrtypes.PrivateKey, nonce uint64, txCategory TransactionCategory, txVersion TransactionVersion, data []byte) *Transaction {
	if privKey == nil {
		panic("Tx private key nil")
	}

	if len(data) == 0 {
		panic("Tx data size 0")
	}

	txFromPubKey, err := cryptService.ConvertToPublic(privKey)
	if err != nil {
		panic("Can't convert public key from fromPriKey: " + err.Error())
	}
	txFromAddr, err := cryptService.CreateAddress(txFromPubKey)
	if err != nil {
		panic("Can't convert public key from fromPubKey: " + err.Error())
	}

	if txCategory == TransactionCategory_Eth && !txFromAddr.IsEth() {
		panic("Tx from address is not eth")
	}

	signData, err := cryptService.Sign(privKey, data)
	if err != nil {
		panic("Sign err:" + err.Error())
	}

	pubKey, err := cryptService.ConvertToPublic(privKey)
	if err != nil {
		panic("To public key err:" + err.Error())
	}
	signInfo := &tpcrtypes.SignatureInfo{
		SignData:  signData,
		PublicKey: pubKey,
	}

	signBytes, _ := json.Marshal(signInfo)

	return &Transaction{
		Head: &TransactionHead{
			Category:  []byte(txCategory),
			Version:   uint32(txVersion),
			FromAddr:  txFromAddr.Bytes(),
			Nonce:     nonce,
			Signature: signBytes,
		},
		Data: &TransactionData{
			Specification: data,
		},
	}
}

func (m *Transaction) CryptType() (tpcrtypes.CryptType, error) {
	return tpcrtypes.NewFromBytes(m.Head.FromAddr).CryptType()
}

func (m *Transaction) HashBytes() ([]byte, error) {
	marshaler := codec.CreateMarshaler(codec.CodecType_PROTO)
	txBytes, err := marshaler.Marshal(m)
	if err != nil {
		return nil, err
	}

	hasher := tpcmm.NewBlake2bHasher(0)

	return hasher.Compute(string(txBytes)), nil
}

func (m *Transaction) HashHex() (string, error) {
	hashBytes, err := m.HashBytes()
	if err != nil {
		return "", err
	}

	return fmt.Sprintf("%x", hex.EncodeToString(hashBytes)), nil
}

func (m *Transaction) BasicVerify(ctx context.Context, log tplog.Logger, txServant TansactionServant) VerifyResult {
	return ApplyTransactionVerifiers(ctx, log, m, txServant,
		TransactionChainIDVerifier(),
		TransactionFromAddressVerifier(),
		TransactionSignatureVerifier(),
	)
}

// TxDifference returns a new set which is the difference between a and b.
func TxDifference(a, b []*Transaction) []*Transaction {
	keep := make([]*Transaction, 0, len(a))
	remove := make(map[string]struct{})
	for _, tx := range b {
		if txId, err := tx.HashHex(); err != nil {
			remove[txId] = struct{}{}
		}
	}
	for _, tx := range a {
		if txId, err := tx.HashHex(); err != nil {
			if _, ok := remove[txId]; !ok {
				keep = append(keep, tx)
			}
		}
	}
	return keep
}<|MERGE_RESOLUTION|>--- conflicted
+++ resolved
@@ -43,7 +43,6 @@
 	return tree.Root()
 }
 
-<<<<<<< HEAD
 func TxRootByBytes(txsBytes [][]byte) []byte {
 	tree := smt.NewSparseMerkleTree(smt.NewSimpleMap(), smt.NewSimpleMap(), sha256.New())
 	for _, txBytes := range txsBytes {
@@ -66,9 +65,6 @@
 	return tree.Root(), txsBytes
 }
 
-
-=======
->>>>>>> 30c65b70
 func NewTransaction(log tplog.Logger, cryptService tpcrt.CryptService, privKey tpcrtypes.PrivateKey, nonce uint64, txCategory TransactionCategory, txVersion TransactionVersion, data []byte) *Transaction {
 	if privKey == nil {
 		panic("Tx private key nil")
