--- conflicted
+++ resolved
@@ -1,15 +1,6 @@
 package block
 
 import (
-<<<<<<< HEAD
-	"github.com/TopiaNetwork/topia/chain/types"
-	tplgtypes "github.com/TopiaNetwork/topia/ledger/types"
-	"github.com/TopiaNetwork/topia/transaction/basic"
-	//"unsafe"
-
-	tplog "github.com/TopiaNetwork/topia/log"
-	//"launchpad.net/gommap"
-=======
 	"path/filepath"
 
 	tpchaintypes "github.com/TopiaNetwork/topia/chain/types"
@@ -18,18 +9,7 @@
 	tplog "github.com/TopiaNetwork/topia/log"
 	tplogcmm "github.com/TopiaNetwork/topia/log/common"
 	"github.com/TopiaNetwork/topia/transaction/basic"
->>>>>>> 86500751
 )
-
-const defaultMaxFileSize = 1 << 28        // 假设文件最大为 128M
-const defaultMemMapSize = 64 * (1 << 20)  // 内存映射大小64M
-
-
-type rangeScan struct {
-	startKey []byte
-	stopKey  []byte
-}
-
 
 type BlockStore interface {
 	TxIDExists(txID basic.TxID) (bool, error)
@@ -58,138 +38,6 @@
 	fileMgr *fileManager
 }
 
-<<<<<<< HEAD
-//func NewBlockStore(log tplog.Logger, rootPath string, backendType backend.BackendType) BlockStore {
-	//bsLog := tplog.CreateModuleLogger(tplogcmm.InfoLevel, "blockStore", log)
-	//backend := backend.NewBackend(backendType, bsLog, filepath.Join(rootPath, "blockstore"), "blockstore")
-	//index := newBlockIndex(bsLog, backend)
-	//fileManager := newFileManager(bsLog, rootPath, index, backend)
-	//
-	//return &blockStore{
-	//	bsLog,
-	//	fileManager,
-	//}
-//}
-
-//func (store *blockStore) CommitBlock(block *types.Block) error {
-	////TODO implement me
-	//// panic("implement me")
-	//
-	//var filename = "test.txt"
-	//var f *os.File
-	//if checkFileIsExist(filename) {
-	//	f, _ = os.OpenFile(filename, os.O_APPEND, 0666)
-	//	fmt.Println("not exist")
-	//} else {
-	//	f, _ = os.Create(filename) //创建文件
-	//	fmt.Println("not exist")
-	//}
-	//defer f.Close()
-	//
-	//var length = block.XXX_sizecache;
-	//var offset = 0;
-	//
-	//f.Write(make([]byte, length))
-	//fd := int(f.Fd())
-	//
-	//b, err := syscall.Mmap(fd, 5, length, syscall.PROT_READ|syscall.PROT_WRITE, syscall.MAP_SHARED)
-	//if err != nil {
-	//	//panic(err)
-	//}
-	//
-	//b[offset-1] = 'x';
-	//
-	//err = syscall.Munmap(b)
-	//if err != nil {
-	//	//panic(err)
-	//}
-//}
-
-//func (store *blockStore) GetBlockByNumber(blockNum types.BlockNum) (*types.Block, error) {
-//	//TODO implement me
-//	// panic("implement me")
-//	buf := make([]byte, *types.Block)
-//	if _, err := df.File.ReadAt(buf, offset); err != nil {
-//		return nil, err
-//	}
-//
-//
-//	//return item, nil
-//
-//}
-//func (store *blockStore) GetBlockByHash(blockHash []byte) (*types.Block, error) {
-//	//TODO implement me
-//	// panic("implement me")
-//	if blockHash == nil {
-//
-//	}
-//	block, err := store.fileMgr.retrieveBlockByHash(blockHash)
-//	if err != nil {
-//
-//	}
-//
-//
-//	return block,err
-//}
-
-//获取block句柄
-//func (store *blockStore) GetBlocksIterator(startBlockNum types.BlockNum) (tplgtypes.ResultsIterator, error) {
-//	//TODO implement me
-//	// panic("implement me")
-//	//sKey := constructLevelKey(h.dbName, startKey)
-//
-//	itr := store.GetIterator(sKey, eKey)
-//
-//	if err := itr.Error(); err != nil {
-//		itr.Release()
-//		return nil, errors.Wrapf(err, "internal leveldb error while obtaining db iterator")
-//	}
-//	return &Iterator{h.dbName, itr}, nil
-//
-//
-//}
-
-//func (store *blockStore) TxIDExists(txID basic.TxID) (bool, error) {
-//	//TODO implement me
-//	// panic("implement me")
-//	rangeScan := getTxIDRangeScan(txID)
-//	itr, err := store.GetBlocksIterator(rangeScan.startKey, rangeScan.stopKey)
-//	if err != nil {
-//		return false, err;
-//	}
-//	defer itr.Release()
-//
-//	present := itr.Next()
-//	if err := itr.Error(); err != nil {
-//		return false,err;
-//	}
-//	return present, nil
-//
-//}
-//
-//func (store *blockStore) GetTransactionByID(txID basic.TxID) (*basic.Transaction, error) {
-//	//TODO implement me
-//	txId, _ := tx.HashHex()
-//}
-//
-
-//
-//func (store *blockStore) GetBlockByTxID(txID string) (*types.Block, error) {
-//	//TODO implement me
-//	// panic("implement me")
-//	block, err := store.GetBlockByTxID(txID)
-//	if err != nil {
-//	}
-//
-//	bytes, err := protoutil.Marshal(block)
-//	if err != nil {
-//		return Error(err.Error())
-//	}
-//
-//	return Success(bytes)
-//
-//}
-=======
 func NewBlockStore(log tplog.Logger, rootPath string, backendType backend.BackendType) BlockStore {
 	bsLog := tplog.CreateModuleLogger(tplogcmm.InfoLevel, "blockStore", log)
 	backend := backend.NewBackend(backendType, bsLog, filepath.Join(rootPath, "blockstore"), "blockstore")
@@ -250,5 +98,4 @@
 func (store *blockStore) GetBlockByTxID(txID basic.TxID) (*tpchaintypes.Block, error) {
 	//TODO implement me
 	panic("implement me")
-}
->>>>>>> 86500751
+}