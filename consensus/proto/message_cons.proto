--- conflicted
+++ resolved
@@ -15,20 +15,12 @@
     PrepareExe = 1;
     PrepareProp = 2;
     Propose = 3;
-<<<<<<< HEAD
-    Vote    = 4;
-    Commit  = 5;
-    PartPubKey = 6;
-    DKGDeal = 7;
-    DKGDealResp = 8;
-=======
     ExeRSValidateReq = 4;
     Vote    = 5;
     Commit  = 6;
     PartPubKey = 7;
     DKGDeal = 8;
     DKGDealResp = 9;
->>>>>>> e3134c6b
   }
   Type MsgType = 1  [(gogoproto.jsontag) = "msgType"];
   bytes Data = 2  [(gogoproto.jsontag) = "data"];
@@ -73,25 +65,12 @@
   uint32 Version               = 2  [(gogoproto.jsontag) = "version"];
   uint64 Epoch                 = 3  [(gogoproto.jsontag) = "epoch"];
   uint64 Round                 = 4  [(gogoproto.jsontag) = "round"];
-<<<<<<< HEAD
-  bytes  Proposer              = 5  [(gogoproto.jsontag) = "proposer"];
-  bytes  Proof                 = 6  [(gogoproto.jsontag) = "proof"];
-  bytes ProposerProof          = 7  [(gogoproto.jsontag) = "proposerProof"];
-  bytes MaxPri                 = 8  [(gogoproto.jsontag) = "maxPri"];
-  bytes Signature              = 9  [(gogoproto.jsontag) = "signature"];
-  bytes PubKey                 = 10  [(gogoproto.jsontag) = "pubKey"];
-  uint64 StateVersion          = 11 [(gogoproto.jsontag) = "stateVersion"];
-  repeated bytes TxHashs       = 12 [(gogoproto.jsontag) = "txHashs"];
-  repeated bytes TxResultHashs = 13 [(gogoproto.jsontag) = "txResultHashs"];
-  bytes BlockHead              = 14 [(gogoproto.jsontag) = "block"];
-=======
   bytes Signature              = 5  [(gogoproto.jsontag) = "signature"];
   bytes PubKey                 = 6  [(gogoproto.jsontag) = "pubKey"];
   uint64 StateVersion          = 7  [(gogoproto.jsontag) = "stateVersion"];
   repeated bytes TxHashs       = 8  [(gogoproto.jsontag) = "txHashs"];
   repeated bytes TxResultHashs = 9  [(gogoproto.jsontag) = "txResultHashs"];
   bytes BlockHead              = 10 [(gogoproto.jsontag) = "blockHead"];
->>>>>>> e3134c6b
 }
 
 message ExeResultValidateReqMessage {
@@ -108,43 +87,6 @@
 }
 
 message ExeResultValidateRespMessage {
-<<<<<<< HEAD
-  bytes  ChainID               = 1  [(gogoproto.jsontag) = "chainID"];
-  uint32 Version               = 2  [(gogoproto.jsontag) = "version"];
-  uint64 Epoch                 = 3  [(gogoproto.jsontag) = "epoch"];
-  uint64 Round                 = 4  [(gogoproto.jsontag) = "round"];
-  bytes  Executor              = 5  [(gogoproto.jsontag) = "executor"];
-  bytes Signature              = 6  [(gogoproto.jsontag) = "signature"];
-  bytes PubKey                 = 7  [(gogoproto.jsontag) = "pubKey"];
-  uint64 StateVersion          = 8  [(gogoproto.jsontag) = "stateVersion"];
-  repeated bytes TxRoofs       = 9  [(gogoproto.jsontag) = "txRoofs"];
-  repeated bytes TxResultRoofs = 10 [(gogoproto.jsontag) = "txResultRoofs"];
-}
-
-message VoteMessage {
-  bytes  ChainID      = 1  [(gogoproto.jsontag) = "chainID"];
-  uint32 Version      = 2  [(gogoproto.jsontag) = "version"];
-  uint64 Epoch        = 3  [(gogoproto.jsontag) = "epoch"];
-  uint64 Round        = 4  [(gogoproto.jsontag) = "round"];
-  bytes  Proof        = 5  [(gogoproto.jsontag) = "proof"];
-  bytes VoterProof    = 6  [(gogoproto.jsontag) = "voterProof"];
-  bytes ProposeHash   = 7  [(gogoproto.jsontag) = "proposeHash"];
-  bytes Signature     = 8  [(gogoproto.jsontag) = "signature"];
-  bytes PubKey        = 9  [(gogoproto.jsontag) = "pubKey"];
-  bytes Block         = 10 [(gogoproto.jsontag) = "block"];
-}
-
-message CommitMessage {
-  bytes  ChainID    = 1  [(gogoproto.jsontag) = "chainID"];
-  uint32 Version    = 2  [(gogoproto.jsontag) = "version"];
-  uint64 Epoch      = 3  [(gogoproto.jsontag) = "epoch"];
-  uint64 Round      = 4  [(gogoproto.jsontag) = "round"];
-  bytes Proof       = 5  [(gogoproto.jsontag) = "proof"];
-  bytes AggSign     = 6  [(gogoproto.jsontag) = "aggSign"];
-  bytes Signature   = 7  [(gogoproto.jsontag) = "signature"];
-  bytes PubKey      = 8  [(gogoproto.jsontag) = "pubKey"];
-  bytes Block       = 9  [(gogoproto.jsontag) = "block"];
-=======
   bytes  ChainID                = 1  [(gogoproto.jsontag) = "chainID"];
   uint32 Version                = 2  [(gogoproto.jsontag) = "version"];
   uint64 Epoch                  = 3  [(gogoproto.jsontag) = "epoch"];
@@ -177,7 +119,6 @@
   bytes PubKey        = 6  [(gogoproto.jsontag) = "pubKey"];
   uint64 StateVersion = 7 [(gogoproto.jsontag) = "stateVersion"];
   bytes BlockHead     = 8  [(gogoproto.jsontag) = "blockHead"];
->>>>>>> e3134c6b
 }
 
 message ConsensusProof {
