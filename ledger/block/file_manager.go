--- conflicted
+++ resolved
@@ -1,11 +1,7 @@
 package block
 
 import (
-<<<<<<< HEAD
-	types2 "github.com/TopiaNetwork/topia/chain/types"
-=======
 	tpchaintypes "github.com/TopiaNetwork/topia/chain/types"
->>>>>>> e3134c6b
 	"github.com/TopiaNetwork/topia/ledger/backend"
 	tplog "github.com/TopiaNetwork/topia/log"
 )
@@ -37,25 +33,6 @@
 	panic("implement me")
 }
 
-<<<<<<< HEAD
-func (fm *fileManager) addBlock(block *types2.Block) error {
-	panic("implement me")
-}
-
-func (fm *fileManager) retrieveBlockByHash(blockHash types2.BlockHash) (*types2.Block, error) {
-	panic("implement me")
-}
-
-func (fm *fileManager) retrieveBlockByNumber(blockNum types2.BlockNum) (*types2.Block, error) {
-	panic("implement me")
-}
-
-func (fm *fileManager) retrieveBlockByTxID(txID string) (*types2.Block, error) {
-	panic("implement me")
-}
-
-func (mgr *fileManager) fetchBlock(lp *fileLocPointer) (*types2.Block, error) {
-=======
 func (fm *fileManager) addBlock(block *tpchaintypes.Block) error {
 	panic("implement me")
 }
@@ -73,7 +50,6 @@
 }
 
 func (mgr *fileManager) fetchBlock(lp *fileLocPointer) (*tpchaintypes.Block, error) {
->>>>>>> e3134c6b
 	panic("implement me")
 }
 
