package consensus

import (
	"container/list"
	"context"
	"encoding/json"
	"fmt"
	"math/big"
	"sync"
	"time"

	tpchaintypes "github.com/TopiaNetwork/topia/chain/types"
	"github.com/TopiaNetwork/topia/codec"
	tpcmm "github.com/TopiaNetwork/topia/common"
	tpcrt "github.com/TopiaNetwork/topia/crypt"
	tpcrtypes "github.com/TopiaNetwork/topia/crypt/types"
	"github.com/TopiaNetwork/topia/ledger"
	tplog "github.com/TopiaNetwork/topia/log"
	"github.com/TopiaNetwork/topia/state"
)

const defaultLeaderCount = int(3)

type consensusProposer struct {
	log                     tplog.Logger
	nodeID                  string
	priKey                  tpcrtypes.PrivateKey
	lastRoundNum            uint64
	roundCh                 chan *RoundInfo
	preprePackedMsgPropChan chan *PreparePackedMessageProp
<<<<<<< HEAD
=======
	voteMsgChan             chan *VoteMessage
>>>>>>> e3134c6b
	deliver                 messageDeliverI
	marshaler               codec.Marshaler
	ledger                  ledger.Ledger
	cryptService            tpcrt.CryptService
<<<<<<< HEAD
	syncPPPMPropList        sync.RWMutex
	ppmPropList             *list.List
}

func newConsensusProposer(log tplog.Logger, nodeID string, priKey tpcrtypes.PrivateKey, roundCh chan *RoundInfo, preprePackedMsgPropChan chan *PreparePackedMessageProp, crypt tpcrt.CryptService, deliver messageDeliverI, ledger ledger.Ledger, marshaler codec.Marshaler) *consensusProposer {
=======
	syncPPMPropList         sync.RWMutex
	ppmPropList             *list.List
	validator               *consensusValidator
	voteCollector           *consensusVoteCollector
}

func newConsensusProposer(log tplog.Logger, nodeID string, priKey tpcrtypes.PrivateKey, roundCh chan *RoundInfo, preprePackedMsgPropChan chan *PreparePackedMessageProp, voteMsgChan chan *VoteMessage, crypt tpcrt.CryptService, deliver messageDeliverI, ledger ledger.Ledger, marshaler codec.Marshaler, validator *consensusValidator) *consensusProposer {
>>>>>>> e3134c6b
	return &consensusProposer{
		log:                     log,
		nodeID:                  nodeID,
		priKey:                  priKey,
		roundCh:                 roundCh,
		preprePackedMsgPropChan: preprePackedMsgPropChan,
<<<<<<< HEAD
=======
		voteMsgChan:             voteMsgChan,
>>>>>>> e3134c6b
		deliver:                 deliver,
		marshaler:               marshaler,
		ledger:                  ledger,
		cryptService:            crypt,
		ppmPropList:             list.New(),
<<<<<<< HEAD
	}
}

=======
		validator:               validator,
		voteCollector:           newConsensusVoteCollector(log),
	}
}

func (p *consensusProposer) updateDKGBls(dkgBls DKGBls) {
	p.voteCollector.updateDKGBls(dkgBls)
}

>>>>>>> e3134c6b
func (p *consensusProposer) canProposeBlock(roundInfo *RoundInfo) (bool, []byte, []byte, error) {
	csStateRN := state.CreateCompositionStateReadonly(p.log, p.ledger)
	defer csStateRN.Stop()

	proposerSel := NewProposerSelector(ProposerSelectionType_Poiss, p.cryptService)

	vrfData, err := json.Marshal(roundInfo)
	if err != nil {
		p.log.Errorf("Can't get proposer selector vrf data: %v", err)
		return false, nil, nil, err
	}

	vrfProof, err := proposerSel.ComputeVRF(p.priKey, vrfData)
	if err != nil {
		p.log.Errorf("Compute proposer selector vrf err: %v", err)
		return false, nil, nil, err
	}

	totalActiveProposerWeight, err := csStateRN.GetActiveProposersTotalWeight()
	if err != nil {
		p.log.Errorf("Can't get total active proposer weight: %v", err)
		return false, nil, nil, err
	}
	localNodeWeight, err := csStateRN.GetNodeWeight(p.nodeID)
	if err != nil {
		p.log.Errorf("Can't get local proposer weight: %v", err)
		return false, nil, nil, err
	}

	winCount := proposerSel.SelectProposer(vrfProof, big.NewInt(int64(localNodeWeight)), big.NewInt(int64(totalActiveProposerWeight)))
	if winCount >= 1 {
		maxPri := proposerSel.MaxPriority(vrfProof, winCount)

<<<<<<< HEAD
=======
		bestPri, err := p.validator.judgeLocalMaxPriBestForProposer(maxPri)
		if !bestPri {
			return false, nil, nil, err
		}

>>>>>>> e3134c6b
		return true, vrfProof, maxPri, nil
	}

	return false, nil, nil, fmt.Errorf("Can't propose block at the round: winCount=%d", winCount)
}

<<<<<<< HEAD
func (p *consensusProposer) receivePreparePackedMessagePropLoop(ctx context.Context) {
=======
func (p *consensusProposer) receivePreparePackedMessagePropStart(ctx context.Context) {
>>>>>>> e3134c6b
	go func() {
		for {
			select {
			case ppmProp := <-p.preprePackedMsgPropChan:
				csStateRN := state.CreateCompositionStateReadonly(p.log, p.ledger)
				defer csStateRN.Stop()

<<<<<<< HEAD
				p.syncPPPMPropList.Lock()
				defer p.syncPPPMPropList.Unlock()
=======
				p.syncPPMPropList.Lock()
				defer p.syncPPMPropList.Unlock()
>>>>>>> e3134c6b

				latestBlock, err := csStateRN.GetLatestBlock()
				if err != nil {
					p.log.Errorf("Can't get the latest bock when receiving prepare packed msg prop: %v", err)
					continue
				}
				if ppmProp.StateVersion <= latestBlock.Head.Height {
					p.log.Errorf("Received outdated prepare packed msg prop: %v", err)
					continue
				}

				latestPPMProp := p.ppmPropList.Back().Value.(*PreparePackedMessageProp)
				if ppmProp.StateVersion != latestPPMProp.StateVersion+1 {
					p.log.Errorf("Received invalid prepare packed msg prop: expected state version %d, actual %d", latestPPMProp.StateVersion+1, ppmProp.StateVersion)
					continue
				}

				p.ppmPropList.PushBack(ppmProp)
			case <-ctx.Done():
				p.log.Info("Consensus proposer receiveing prepare packed msg prop exit")
				return
			}
		}
	}()
}

<<<<<<< HEAD
func (p *consensusProposer) start(ctx context.Context) {
=======
func (p *consensusProposer) produceCommitMsg(msg *VoteMessage, aggSign []byte) (*CommitMessage, error) {
	var blockHead tpchaintypes.BlockHead
	err := p.marshaler.Unmarshal(msg.BlockHead, &blockHead)
	if err != nil {
		p.log.Errorf("Unmarshal block failed: %v", err)
		return nil, err
	}
	blockHead.VoteAggSignature = aggSign

	newBlockHeadBytes, err := p.marshaler.Marshal(blockHead)
	if err != nil {
		p.log.Errorf("Marshal block head failed: %v", err)
		return nil, err
	}

	return &CommitMessage{
		ChainID:      msg.ChainID,
		Version:      msg.Version,
		Epoch:        msg.Epoch,
		Round:        msg.Round,
		StateVersion: msg.StateVersion,
		BlockHead:    newBlockHeadBytes,
	}, nil
}

func (p *consensusProposer) receiveVoteMessagStart(ctx context.Context) {
	go func() {
		for {
			select {
			case voteMsg := <-p.voteMsgChan:
				aggSign, err := p.voteCollector.tryAggregateSignAndAddVote(voteMsg)
				if err != nil {
					p.log.Errorf("Try to aggregate sign and add vote faild: err=%v", err)
					continue
				}

				if aggSign == nil {
					p.log.Debug("Haven't reached threshold at present")
					continue
				}

				commitMsg, _ := p.produceCommitMsg(voteMsg, aggSign)
				err = p.deliver.deliverCommitMessage(context.Background(), commitMsg)
				if err != nil {
					p.log.Errorf("Can't deliver commit message: %v", err)
					continue
				}

				p.voteCollector.reset()

			case <-ctx.Done():
				p.log.Info("Consensus proposer receiveing prepare packed msg prop exit")
				return
			}
		}
	}()
}

func (p *consensusProposer) proposeBlockStart(ctx context.Context) {
>>>>>>> e3134c6b
	go func() {
		for {
			select {
			case roundInfo := <-p.roundCh:
				if p.ppmPropList.Len() == 0 {
					p.log.Debug("Current ppm prop list size 0")
					continue
				}

				canPropose, vrfProof, maxPri, err := p.canProposeBlock(roundInfo)
				if !canPropose {
					p.log.Infof("Can't propose block at the round : epoch =%d, new round=%d, err=%v", roundInfo.Epoch, roundInfo.CurRoundNum, err)
					continue
				}

				p.lastRoundNum = roundInfo.LastRoundNum
				proposeBlock, err := p.produceProposeBlock(roundInfo, vrfProof, maxPri)
				if err != nil {
					p.log.Errorf("Produce propose block error: epoch =%d, new round=%d, err=%v", roundInfo.Epoch, roundInfo.CurRoundNum, err)
<<<<<<< HEAD
					continue
				}
				proposeBlock.ProposerProof = vrfProof
=======
					continue
				}

				if can := p.validator.canProcessForwardProposeMsg(ctx, maxPri, proposeBlock); !can {
					p.log.Errorf("Can't delive propose message: epoch =%d, new round=%d", roundInfo.Epoch, roundInfo.CurRoundNum)
					continue
				}

>>>>>>> e3134c6b
				if err = p.deliver.deliverProposeMessage(ctx, proposeBlock); err != nil {
					p.log.Errorf("Consensus deliver propose message err: epoch =%d, new round=%d, err=%v", roundInfo.Epoch, roundInfo.CurRoundNum, err)
				}
			case <-ctx.Done():
				p.log.Info("Consensus proposer round exit")
				return
			}
		}
	}()

	p.receivePreparePackedMessagePropLoop(ctx)
}

<<<<<<< HEAD
func (p *consensusProposer) createBlockHead(roundInfo *RoundInfo, frontPPMProp *PreparePackedMessageProp, latestBlock *tpchaintypes.Block, csStateRN state.CompositionStateReadonly) (*tpchaintypes.BlockHead, uint64, error) {
=======
func (p *consensusProposer) start(ctx context.Context) {
	p.proposeBlockStart(ctx)

	p.receivePreparePackedMessagePropStart(ctx)

	p.receiveVoteMessagStart(ctx)
}

func (p *consensusProposer) createBlockHead(roundInfo *RoundInfo, vrfProof []byte, maxPri []byte, frontPPMProp *PreparePackedMessageProp, latestBlock *tpchaintypes.Block, csStateRN state.CompositionStateReadonly) (*tpchaintypes.BlockHead, uint64, error) {
>>>>>>> e3134c6b
	blockHashBytes, err := latestBlock.HashBytes(tpcmm.NewBlake2bHasher(0), p.marshaler)
	if err != nil {
		p.log.Errorf("Can't get the hash bytes of block height %d: %v", latestBlock.Head.Height, err)
		return nil, 0, err
	}

<<<<<<< HEAD
	stateRoot, err := csStateRN.StateRoot()
	if err != nil {
		p.log.Errorf("Can't get state root: %v", err)
		return nil, 0, err
	}

=======
	csProofBytes, err := p.marshaler.Marshal(roundInfo.Proof)
	if err != nil {
		p.log.Errorf("Marshal consensus proof failed: %v", err)
		return nil, 0, err
	}

	stateRoot, err := csStateRN.StateRoot()
	if err != nil {
		p.log.Errorf("Can't get state root: %v", err)
		return nil, 0, err
	}

>>>>>>> e3134c6b
	return &tpchaintypes.BlockHead{
		ChainID:         []byte(csStateRN.ChainID()),
		Version:         tpchaintypes.BLOCK_VER,
		Height:          latestBlock.Head.Height + 1,
		Epoch:           roundInfo.Epoch,
		Round:           roundInfo.CurRoundNum,
		ParentBlockHash: blockHashBytes,
<<<<<<< HEAD
=======
		Launcher:        frontPPMProp.Launcher,
		Proposer:        []byte(p.nodeID),
		Proof:           csProofBytes,
		VRFProof:        vrfProof,
		MaxPri:          maxPri,
>>>>>>> e3134c6b
		TxCount:         uint32(len(frontPPMProp.TxHashs)),
		TxRoot:          frontPPMProp.TxRoot,
		TxResultRoot:    frontPPMProp.TxResultRoot,
		StateRoot:       stateRoot,
		TimeStamp:       uint64(time.Now().UnixNano()),
	}, frontPPMProp.StateVersion, nil
}

<<<<<<< HEAD
func (p *consensusProposer) produceProposeBlock(roundInfo *RoundInfo, vrfRoot []byte, maxPri []byte) (*ProposeMessage, error) {
=======
func (p *consensusProposer) produceProposeBlock(roundInfo *RoundInfo, vrfProof []byte, maxPri []byte) (*ProposeMessage, error) {
>>>>>>> e3134c6b
	csStateRN := state.CreateCompositionStateReadonly(p.log, p.ledger)
	defer csStateRN.Stop()

	latestBlock, err := csStateRN.GetLatestBlock()
<<<<<<< HEAD
	if err != nil {
		p.log.Errorf("Can't get the latest block: %v", err)
		return nil, err
	}

	p.syncPPPMPropList.Lock()
	frontPPMProp := p.ppmPropList.Front().Value.(*PreparePackedMessageProp)
	if frontPPMProp.StateVersion != latestBlock.Head.Height+1 {
		err = fmt.Errorf("Invalid prepare packed message prop: expected front state version %d, actual %d", latestBlock.Head.Height+1, frontPPMProp.StateVersion)
		defer p.syncPPPMPropList.Unlock()
		return nil, err
	}
	p.syncPPPMPropList.Unlock()

	newBlockHead, stateVersion, err := p.createBlockHead(roundInfo, frontPPMProp, latestBlock, csStateRN)
=======
>>>>>>> e3134c6b
	if err != nil {
		p.log.Errorf("Can't get the latest block: %v", err)
		return nil, err
	}
<<<<<<< HEAD
	newBlockHeadBytes, err := p.marshaler.Marshal(newBlockHead)
	if err != nil {
		p.log.Errorf("Marshal block head failed: %v", err)
=======

	p.syncPPMPropList.Lock()
	frontPPMProp := p.ppmPropList.Front().Value.(*PreparePackedMessageProp)
	if frontPPMProp.StateVersion != latestBlock.Head.Height+1 {
		err = fmt.Errorf("Invalid prepare packed message prop: expected front state version %d, actual %d", latestBlock.Head.Height+1, frontPPMProp.StateVersion)
		defer p.syncPPMPropList.Unlock()
>>>>>>> e3134c6b
		return nil, err
	}
	p.syncPPMPropList.Unlock()

	newBlockHead, stateVersion, err := p.createBlockHead(roundInfo, vrfProof, maxPri, frontPPMProp, latestBlock, csStateRN)
	if err != nil {
		p.log.Errorf("Create block failed: %v", err)
		return nil, err
	}
	newBlockHeadBytes, err := p.marshaler.Marshal(newBlockHead)
	if err != nil {
		p.log.Errorf("Marshal block head failed: %v", err)
		return nil, err
	}

	signData, err := p.cryptService.Sign(p.priKey, newBlockHeadBytes)
	if err != nil {
		p.log.Errorf("Sign err for propose msg: %v", err)
		return nil, err
	}

	pubKey, err := p.cryptService.ConvertToPublic(p.priKey)
	if err != nil {
		p.log.Errorf("Can't get public key from private key: %v", err)
		return nil, err
	}

	return &ProposeMessage{
		ChainID:       []byte(csStateRN.ChainID()),
		Version:       CONSENSUS_VER,
		Epoch:         roundInfo.Epoch,
		Round:         roundInfo.CurRoundNum,
<<<<<<< HEAD
		Proposer:      []byte(p.nodeID),
		Proof:         csProofBytes,
		ProposerProof: vrfRoot,
		MaxPri:        maxPri,
		Signature:     signData,
		PubKey:        pubKey,
=======
>>>>>>> e3134c6b
		StateVersion:  stateVersion,
		TxHashs:       frontPPMProp.TxHashs,
		TxResultHashs: frontPPMProp.TxResultHashs,
		BlockHead:     newBlockHeadBytes,
	}, nil
}<|MERGE_RESOLUTION|>--- conflicted
+++ resolved
@@ -28,21 +28,11 @@
 	lastRoundNum            uint64
 	roundCh                 chan *RoundInfo
 	preprePackedMsgPropChan chan *PreparePackedMessageProp
-<<<<<<< HEAD
-=======
 	voteMsgChan             chan *VoteMessage
->>>>>>> e3134c6b
 	deliver                 messageDeliverI
 	marshaler               codec.Marshaler
 	ledger                  ledger.Ledger
 	cryptService            tpcrt.CryptService
-<<<<<<< HEAD
-	syncPPPMPropList        sync.RWMutex
-	ppmPropList             *list.List
-}
-
-func newConsensusProposer(log tplog.Logger, nodeID string, priKey tpcrtypes.PrivateKey, roundCh chan *RoundInfo, preprePackedMsgPropChan chan *PreparePackedMessageProp, crypt tpcrt.CryptService, deliver messageDeliverI, ledger ledger.Ledger, marshaler codec.Marshaler) *consensusProposer {
-=======
 	syncPPMPropList         sync.RWMutex
 	ppmPropList             *list.List
 	validator               *consensusValidator
@@ -50,27 +40,18 @@
 }
 
 func newConsensusProposer(log tplog.Logger, nodeID string, priKey tpcrtypes.PrivateKey, roundCh chan *RoundInfo, preprePackedMsgPropChan chan *PreparePackedMessageProp, voteMsgChan chan *VoteMessage, crypt tpcrt.CryptService, deliver messageDeliverI, ledger ledger.Ledger, marshaler codec.Marshaler, validator *consensusValidator) *consensusProposer {
->>>>>>> e3134c6b
 	return &consensusProposer{
 		log:                     log,
 		nodeID:                  nodeID,
 		priKey:                  priKey,
 		roundCh:                 roundCh,
 		preprePackedMsgPropChan: preprePackedMsgPropChan,
-<<<<<<< HEAD
-=======
 		voteMsgChan:             voteMsgChan,
->>>>>>> e3134c6b
 		deliver:                 deliver,
 		marshaler:               marshaler,
 		ledger:                  ledger,
 		cryptService:            crypt,
 		ppmPropList:             list.New(),
-<<<<<<< HEAD
-	}
-}
-
-=======
 		validator:               validator,
 		voteCollector:           newConsensusVoteCollector(log),
 	}
@@ -80,7 +61,6 @@
 	p.voteCollector.updateDKGBls(dkgBls)
 }
 
->>>>>>> e3134c6b
 func (p *consensusProposer) canProposeBlock(roundInfo *RoundInfo) (bool, []byte, []byte, error) {
 	csStateRN := state.CreateCompositionStateReadonly(p.log, p.ledger)
 	defer csStateRN.Stop()
@@ -114,25 +94,18 @@
 	if winCount >= 1 {
 		maxPri := proposerSel.MaxPriority(vrfProof, winCount)
 
-<<<<<<< HEAD
-=======
 		bestPri, err := p.validator.judgeLocalMaxPriBestForProposer(maxPri)
 		if !bestPri {
 			return false, nil, nil, err
 		}
 
->>>>>>> e3134c6b
 		return true, vrfProof, maxPri, nil
 	}
 
 	return false, nil, nil, fmt.Errorf("Can't propose block at the round: winCount=%d", winCount)
 }
 
-<<<<<<< HEAD
-func (p *consensusProposer) receivePreparePackedMessagePropLoop(ctx context.Context) {
-=======
 func (p *consensusProposer) receivePreparePackedMessagePropStart(ctx context.Context) {
->>>>>>> e3134c6b
 	go func() {
 		for {
 			select {
@@ -140,13 +113,8 @@
 				csStateRN := state.CreateCompositionStateReadonly(p.log, p.ledger)
 				defer csStateRN.Stop()
 
-<<<<<<< HEAD
-				p.syncPPPMPropList.Lock()
-				defer p.syncPPPMPropList.Unlock()
-=======
 				p.syncPPMPropList.Lock()
 				defer p.syncPPMPropList.Unlock()
->>>>>>> e3134c6b
 
 				latestBlock, err := csStateRN.GetLatestBlock()
 				if err != nil {
@@ -173,9 +141,6 @@
 	}()
 }
 
-<<<<<<< HEAD
-func (p *consensusProposer) start(ctx context.Context) {
-=======
 func (p *consensusProposer) produceCommitMsg(msg *VoteMessage, aggSign []byte) (*CommitMessage, error) {
 	var blockHead tpchaintypes.BlockHead
 	err := p.marshaler.Unmarshal(msg.BlockHead, &blockHead)
@@ -235,7 +200,6 @@
 }
 
 func (p *consensusProposer) proposeBlockStart(ctx context.Context) {
->>>>>>> e3134c6b
 	go func() {
 		for {
 			select {
@@ -255,11 +219,6 @@
 				proposeBlock, err := p.produceProposeBlock(roundInfo, vrfProof, maxPri)
 				if err != nil {
 					p.log.Errorf("Produce propose block error: epoch =%d, new round=%d, err=%v", roundInfo.Epoch, roundInfo.CurRoundNum, err)
-<<<<<<< HEAD
-					continue
-				}
-				proposeBlock.ProposerProof = vrfProof
-=======
 					continue
 				}
 
@@ -268,7 +227,6 @@
 					continue
 				}
 
->>>>>>> e3134c6b
 				if err = p.deliver.deliverProposeMessage(ctx, proposeBlock); err != nil {
 					p.log.Errorf("Consensus deliver propose message err: epoch =%d, new round=%d, err=%v", roundInfo.Epoch, roundInfo.CurRoundNum, err)
 				}
@@ -278,13 +236,8 @@
 			}
 		}
 	}()
-
-	p.receivePreparePackedMessagePropLoop(ctx)
-}
-
-<<<<<<< HEAD
-func (p *consensusProposer) createBlockHead(roundInfo *RoundInfo, frontPPMProp *PreparePackedMessageProp, latestBlock *tpchaintypes.Block, csStateRN state.CompositionStateReadonly) (*tpchaintypes.BlockHead, uint64, error) {
-=======
+}
+
 func (p *consensusProposer) start(ctx context.Context) {
 	p.proposeBlockStart(ctx)
 
@@ -294,34 +247,24 @@
 }
 
 func (p *consensusProposer) createBlockHead(roundInfo *RoundInfo, vrfProof []byte, maxPri []byte, frontPPMProp *PreparePackedMessageProp, latestBlock *tpchaintypes.Block, csStateRN state.CompositionStateReadonly) (*tpchaintypes.BlockHead, uint64, error) {
->>>>>>> e3134c6b
 	blockHashBytes, err := latestBlock.HashBytes(tpcmm.NewBlake2bHasher(0), p.marshaler)
 	if err != nil {
 		p.log.Errorf("Can't get the hash bytes of block height %d: %v", latestBlock.Head.Height, err)
 		return nil, 0, err
 	}
 
-<<<<<<< HEAD
+	csProofBytes, err := p.marshaler.Marshal(roundInfo.Proof)
+	if err != nil {
+		p.log.Errorf("Marshal consensus proof failed: %v", err)
+		return nil, 0, err
+	}
+
 	stateRoot, err := csStateRN.StateRoot()
 	if err != nil {
 		p.log.Errorf("Can't get state root: %v", err)
 		return nil, 0, err
 	}
 
-=======
-	csProofBytes, err := p.marshaler.Marshal(roundInfo.Proof)
-	if err != nil {
-		p.log.Errorf("Marshal consensus proof failed: %v", err)
-		return nil, 0, err
-	}
-
-	stateRoot, err := csStateRN.StateRoot()
-	if err != nil {
-		p.log.Errorf("Can't get state root: %v", err)
-		return nil, 0, err
-	}
-
->>>>>>> e3134c6b
 	return &tpchaintypes.BlockHead{
 		ChainID:         []byte(csStateRN.ChainID()),
 		Version:         tpchaintypes.BLOCK_VER,
@@ -329,14 +272,11 @@
 		Epoch:           roundInfo.Epoch,
 		Round:           roundInfo.CurRoundNum,
 		ParentBlockHash: blockHashBytes,
-<<<<<<< HEAD
-=======
 		Launcher:        frontPPMProp.Launcher,
 		Proposer:        []byte(p.nodeID),
 		Proof:           csProofBytes,
 		VRFProof:        vrfProof,
 		MaxPri:          maxPri,
->>>>>>> e3134c6b
 		TxCount:         uint32(len(frontPPMProp.TxHashs)),
 		TxRoot:          frontPPMProp.TxRoot,
 		TxResultRoot:    frontPPMProp.TxResultRoot,
@@ -345,49 +285,21 @@
 	}, frontPPMProp.StateVersion, nil
 }
 
-<<<<<<< HEAD
-func (p *consensusProposer) produceProposeBlock(roundInfo *RoundInfo, vrfRoot []byte, maxPri []byte) (*ProposeMessage, error) {
-=======
 func (p *consensusProposer) produceProposeBlock(roundInfo *RoundInfo, vrfProof []byte, maxPri []byte) (*ProposeMessage, error) {
->>>>>>> e3134c6b
 	csStateRN := state.CreateCompositionStateReadonly(p.log, p.ledger)
 	defer csStateRN.Stop()
 
 	latestBlock, err := csStateRN.GetLatestBlock()
-<<<<<<< HEAD
 	if err != nil {
 		p.log.Errorf("Can't get the latest block: %v", err)
 		return nil, err
 	}
-
-	p.syncPPPMPropList.Lock()
-	frontPPMProp := p.ppmPropList.Front().Value.(*PreparePackedMessageProp)
-	if frontPPMProp.StateVersion != latestBlock.Head.Height+1 {
-		err = fmt.Errorf("Invalid prepare packed message prop: expected front state version %d, actual %d", latestBlock.Head.Height+1, frontPPMProp.StateVersion)
-		defer p.syncPPPMPropList.Unlock()
-		return nil, err
-	}
-	p.syncPPPMPropList.Unlock()
-
-	newBlockHead, stateVersion, err := p.createBlockHead(roundInfo, frontPPMProp, latestBlock, csStateRN)
-=======
->>>>>>> e3134c6b
-	if err != nil {
-		p.log.Errorf("Can't get the latest block: %v", err)
-		return nil, err
-	}
-<<<<<<< HEAD
-	newBlockHeadBytes, err := p.marshaler.Marshal(newBlockHead)
-	if err != nil {
-		p.log.Errorf("Marshal block head failed: %v", err)
-=======
 
 	p.syncPPMPropList.Lock()
 	frontPPMProp := p.ppmPropList.Front().Value.(*PreparePackedMessageProp)
 	if frontPPMProp.StateVersion != latestBlock.Head.Height+1 {
 		err = fmt.Errorf("Invalid prepare packed message prop: expected front state version %d, actual %d", latestBlock.Head.Height+1, frontPPMProp.StateVersion)
 		defer p.syncPPMPropList.Unlock()
->>>>>>> e3134c6b
 		return nil, err
 	}
 	p.syncPPMPropList.Unlock()
@@ -400,18 +312,6 @@
 	newBlockHeadBytes, err := p.marshaler.Marshal(newBlockHead)
 	if err != nil {
 		p.log.Errorf("Marshal block head failed: %v", err)
-		return nil, err
-	}
-
-	signData, err := p.cryptService.Sign(p.priKey, newBlockHeadBytes)
-	if err != nil {
-		p.log.Errorf("Sign err for propose msg: %v", err)
-		return nil, err
-	}
-
-	pubKey, err := p.cryptService.ConvertToPublic(p.priKey)
-	if err != nil {
-		p.log.Errorf("Can't get public key from private key: %v", err)
 		return nil, err
 	}
 
@@ -420,15 +320,6 @@
 		Version:       CONSENSUS_VER,
 		Epoch:         roundInfo.Epoch,
 		Round:         roundInfo.CurRoundNum,
-<<<<<<< HEAD
-		Proposer:      []byte(p.nodeID),
-		Proof:         csProofBytes,
-		ProposerProof: vrfRoot,
-		MaxPri:        maxPri,
-		Signature:     signData,
-		PubKey:        pubKey,
-=======
->>>>>>> e3134c6b
 		StateVersion:  stateVersion,
 		TxHashs:       frontPPMProp.TxHashs,
 		TxResultHashs: frontPPMProp.TxResultHashs,
