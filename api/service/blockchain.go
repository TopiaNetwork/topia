package service

import (
	"context"
<<<<<<< HEAD
	types2 "github.com/TopiaNetwork/topia/chain/types"
=======

	tpchaintypes "github.com/TopiaNetwork/topia/chain/types"
>>>>>>> e3134c6b
)

type BlockChain struct {
}

<<<<<<< HEAD
func (bc *BlockChain) BlockByHeight(ctx context.Context, height uint64) (*types2.Block, error) {
	panic("implement me")
}

func (bc *BlockChain) BlockByHash(ctx context.Context, blockHash types2.BlockHash) (*types2.Block, error) {
=======
func (bc *BlockChain) BlockByHeight(ctx context.Context, height uint64) (*tpchaintypes.Block, error) {
	panic("implement me")
}

func (bc *BlockChain) BlockByHash(ctx context.Context, blockHash tpchaintypes.BlockHash) (*tpchaintypes.Block, error) {
>>>>>>> e3134c6b
	panic("implement me")
}<|MERGE_RESOLUTION|>--- conflicted
+++ resolved
@@ -2,29 +2,17 @@
 
 import (
 	"context"
-<<<<<<< HEAD
-	types2 "github.com/TopiaNetwork/topia/chain/types"
-=======
 
 	tpchaintypes "github.com/TopiaNetwork/topia/chain/types"
->>>>>>> e3134c6b
 )
 
 type BlockChain struct {
 }
 
-<<<<<<< HEAD
-func (bc *BlockChain) BlockByHeight(ctx context.Context, height uint64) (*types2.Block, error) {
-	panic("implement me")
-}
-
-func (bc *BlockChain) BlockByHash(ctx context.Context, blockHash types2.BlockHash) (*types2.Block, error) {
-=======
 func (bc *BlockChain) BlockByHeight(ctx context.Context, height uint64) (*tpchaintypes.Block, error) {
 	panic("implement me")
 }
 
 func (bc *BlockChain) BlockByHash(ctx context.Context, blockHash tpchaintypes.BlockHash) (*tpchaintypes.Block, error) {
->>>>>>> e3134c6b
 	panic("implement me")
 }